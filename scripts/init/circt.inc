--- conflicted
+++ resolved
@@ -57,47 +57,10 @@
 		echo "PyCDE is already installed — skipping installation."; \
 		touch $(CURDIR)/3rd-party/circt/.circt-built; \
 	else \
-<<<<<<< HEAD
-		echo "Installing PyCDE..."; \
-		echo "Step 1: Checking if PyCDE is already installed..."; \
-		if . .assassyn-venv/bin/activate && python -c "import pycde" 2>/dev/null; then \
-			echo "PyCDE is already installed — skipping installation."; \
-		else \
-			echo "PyCDE not found. Proceeding with installation..."; \
-			echo "Step 2: Attempting to install PyCDE via pip..."; \
-			if . .assassyn-venv/bin/activate && pip install pycde 2>/dev/null; then \
-				echo "PyCDE installed successfully via pip."; \
-			else \
-				echo "Failed to install PyCDE via pip. Proceeding to source installation..."; \
-				echo "Step 3: Building PyCDE from source..."; \
-				if ! (cd 3rd-party/circt/frontends/PyCDE && \
-					CIRCT_DIRECTORY="$$(pwd)/../../" CIRCT_EXTRA_CMAKE_ARGS="-DESI_RUNTIME=OFF -DZ3_DISABLE=ON -DOR_TOOLS_DISABLE=ON" \
-					. $$(pwd)/../../../../.assassyn-venv/bin/activate && python -m build); then \
-					echo "ERROR: Failed to build PyCDE from source."; \
-					exit 1; \
-				fi; \
-				echo "Installing PyCDE wheel..."; \
-				if ! (cd 3rd-party/circt/frontends/PyCDE && \
-					. $$(pwd)/../../../../.assassyn-venv/bin/activate && pip install --force-reinstall ./dist/*.whl); then \
-					echo "ERROR: Failed to install PyCDE wheel."; \
-					exit 1; \
-				fi; \
-				echo "PyCDE built and installed successfully from source."; \
-			fi; \
-		fi; \
-		echo "Step 4: Verifying PyCDE installation..."; \
-		if ! (. .assassyn-venv/bin/activate && python -c "import pycde; print('PyCDE version:', getattr(pycde, '__version__', 'unknown'))"); then \
-			echo "ERROR: PyCDE installation verification failed. pycde module cannot be imported."; \
-			exit 1; \
-		fi; \
-		echo "CIRCT installation completed successfully."; \
-		touch $(CURDIR)/$@; \
-=======
 		$(MAKE) check-wheel-exists && \
 		$(MAKE) install-pycde-wheel && \
 		$(MAKE) verify-pycde-installation && \
 		touch $(CURDIR)/3rd-party/circt/.circt-built; \
->>>>>>> db74e70c
 	fi
 
 clean-circt:
