--- conflicted
+++ resolved
@@ -125,12 +125,7 @@
 
         is_ebreak = signals.rs1_valid & signals.imm_valid & \
                     ((signals.imm == Bits(32)(1)) | (signals.imm == Bits(32)(0))) & \
-<<<<<<< HEAD
-                    (signals.alu == Bits(16)(1<<RV32I_ALU.ALU_NONE))
-=======
-                    (signals.alu == Bits(16)(0))
->>>>>>> ef2dad6c
-        
+                    (signals.alu == Bits(16)(1<<RV32I_ALU.ALU_NONE))        
 
 
         with Condition(is_ebreak):
@@ -600,7 +595,7 @@
         run_cpu(sys, simulator_path, verilog_path , wl)
     print("minor-CPU workloads ran successfully!")
 
-    #================================================================================================
+    # ========================================================================================
     # The same logic should be able to apply to the tests below, while the offsets&data_offsets should be changed accordingly.
     # Define test cases
     test_cases = [
